#!/bin/sh

set -eu

for BACKEND in importer tidb local; do
<<<<<<< HEAD

run_sql 'DROP DATABASE IF EXISTS csv'

run_lightning --backend $BACKEND

run_sql 'SELECT count(*), sum(PROCESSLIST_TIME), sum(THREAD_OS_ID), count(PROCESSLIST_STATE) FROM csv.threads'
check_contains 'count(*): 43'
check_contains 'sum(PROCESSLIST_TIME): 322253'
check_contains 'sum(THREAD_OS_ID): 303775702'
check_contains 'count(PROCESSLIST_STATE): 3'

run_sql 'SELECT count(*) FROM csv.threads WHERE PROCESSLIST_TIME IS NOT NULL'
check_contains 'count(*): 12'

run_sql 'SELECT hex(t), j, hex(b) FROM csv.escapes WHERE i = 1'
check_contains 'hex(t): 5C'
check_contains 'j: {"?": []}'
check_contains 'hex(b): FFFFFFFF'

run_sql 'SELECT hex(t), j, hex(b) FROM csv.escapes WHERE i = 2'
check_contains 'hex(t): 22'
check_contains 'j: "\n\n\n"'
check_contains 'hex(b): 0D0A0D0A'

run_sql 'SELECT hex(t), j, hex(b) FROM csv.escapes WHERE i = 3'
check_contains 'hex(t): 0A'
check_contains 'j: [",,,"]'
check_contains 'hex(b): 5C2C5C2C'

run_sql 'SELECT id FROM csv.empty_strings WHERE a = """"'
check_contains 'id: 3'
run_sql 'SELECT id FROM csv.empty_strings WHERE b <> ""'
check_not_contains 'id:'
=======
  if [ "$BACKEND" = 'local' ]; then
    check_cluster_version 4 0 0 'local backend' || continue
  fi

  run_sql 'DROP DATABASE IF EXISTS csv'

  run_lightning --backend $BACKEND

  run_sql 'SELECT count(*), sum(PROCESSLIST_TIME), sum(THREAD_OS_ID), count(PROCESSLIST_STATE) FROM csv.threads'
  check_contains 'count(*): 43'
  check_contains 'sum(PROCESSLIST_TIME): 322253'
  check_contains 'sum(THREAD_OS_ID): 303775702'
  check_contains 'count(PROCESSLIST_STATE): 3'

  run_sql 'SELECT count(*) FROM csv.threads WHERE PROCESSLIST_TIME IS NOT NULL'
  check_contains 'count(*): 12'

  run_sql 'SELECT hex(t), j, hex(b) FROM csv.escapes WHERE i = 1'
  check_contains 'hex(t): 5C'
  check_contains 'j: {"?": []}'
  check_contains 'hex(b): FFFFFFFF'

  run_sql 'SELECT hex(t), j, hex(b) FROM csv.escapes WHERE i = 2'
  check_contains 'hex(t): 22'
  check_contains 'j: "\n\n\n"'
  check_contains 'hex(b): 0D0A0D0A'

  run_sql 'SELECT hex(t), j, hex(b) FROM csv.escapes WHERE i = 3'
  check_contains 'hex(t): 0A'
  check_contains 'j: [",,,"]'
  check_contains 'hex(b): 5C2C5C2C'

  run_sql 'SELECT id FROM csv.empty_strings WHERE a = """"'
  check_contains 'id: 3'
  run_sql 'SELECT id FROM csv.empty_strings WHERE b <> ""'
  check_not_contains 'id:'
>>>>>>> 4af19d5d

done<|MERGE_RESOLUTION|>--- conflicted
+++ resolved
@@ -3,41 +3,6 @@
 set -eu
 
 for BACKEND in importer tidb local; do
-<<<<<<< HEAD
-
-run_sql 'DROP DATABASE IF EXISTS csv'
-
-run_lightning --backend $BACKEND
-
-run_sql 'SELECT count(*), sum(PROCESSLIST_TIME), sum(THREAD_OS_ID), count(PROCESSLIST_STATE) FROM csv.threads'
-check_contains 'count(*): 43'
-check_contains 'sum(PROCESSLIST_TIME): 322253'
-check_contains 'sum(THREAD_OS_ID): 303775702'
-check_contains 'count(PROCESSLIST_STATE): 3'
-
-run_sql 'SELECT count(*) FROM csv.threads WHERE PROCESSLIST_TIME IS NOT NULL'
-check_contains 'count(*): 12'
-
-run_sql 'SELECT hex(t), j, hex(b) FROM csv.escapes WHERE i = 1'
-check_contains 'hex(t): 5C'
-check_contains 'j: {"?": []}'
-check_contains 'hex(b): FFFFFFFF'
-
-run_sql 'SELECT hex(t), j, hex(b) FROM csv.escapes WHERE i = 2'
-check_contains 'hex(t): 22'
-check_contains 'j: "\n\n\n"'
-check_contains 'hex(b): 0D0A0D0A'
-
-run_sql 'SELECT hex(t), j, hex(b) FROM csv.escapes WHERE i = 3'
-check_contains 'hex(t): 0A'
-check_contains 'j: [",,,"]'
-check_contains 'hex(b): 5C2C5C2C'
-
-run_sql 'SELECT id FROM csv.empty_strings WHERE a = """"'
-check_contains 'id: 3'
-run_sql 'SELECT id FROM csv.empty_strings WHERE b <> ""'
-check_not_contains 'id:'
-=======
   if [ "$BACKEND" = 'local' ]; then
     check_cluster_version 4 0 0 'local backend' || continue
   fi
@@ -74,6 +39,5 @@
   check_contains 'id: 3'
   run_sql 'SELECT id FROM csv.empty_strings WHERE b <> ""'
   check_not_contains 'id:'
->>>>>>> 4af19d5d
 
 done