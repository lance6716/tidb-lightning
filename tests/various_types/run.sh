#!/bin/sh
#
# Copyright 2019 PingCAP, Inc.
#
# Licensed under the Apache License, Version 2.0 (the "License");
# you may not use this file except in compliance with the License.
# You may obtain a copy of the License at
#
#     http://www.apache.org/licenses/LICENSE-2.0
#
# Unless required by applicable law or agreed to in writing, software
# distributed under the License is distributed on an "AS IS" BASIS,
# See the License for the specific language governing permissions and
# limitations under the License.

# Verify that using various uncommon types as primary key still works properly.

set -eu

for BACKEND in importer tidb local; do
<<<<<<< HEAD
=======
  if [ "$BACKEND" = 'local' ]; then
    check_cluster_version 4 0 0 'local backend' || continue
  fi
>>>>>>> 4af19d5d

  run_sql 'DROP DATABASE IF EXISTS vt;'
  run_lightning --backend $BACKEND
  echo Import using $BACKEND finished

  run_sql 'SELECT count(pk), bin(min(pk)), bin(max(pk)) FROM vt.bit'
  check_contains 'count(pk): 16'
  check_contains 'bin(min(pk)): 0'
  check_contains 'bin(max(pk)): 11'
  run_sql 'SELECT sum(ref) FROM vt.bit WHERE pk = 0b10'
  check_contains 'sum(ref): 82'

  run_sql 'SELECT count(pk), min(pk), max(pk), sum(pk) FROM vt.decimal'
  check_contains 'count(pk): 50'
  check_contains 'min(pk): -99.9990'
  check_contains 'max(pk): 99.9912'
  check_contains 'sum(pk): -9.9123'
  run_sql 'SELECT ref FROM vt.decimal WHERE pk BETWEEN -1.0 AND 0.0'
  check_contains 'ref: 22'

  run_sql 'SELECT count(pk), min(pk), max(pk) FROM vt.double'
  check_contains 'count(pk): 41'
  check_contains 'min(pk): 9.85967654375977e-305'
  check_contains 'max(pk): 1.0142320547350045e304'
  run_sql 'SELECT ref FROM vt.double WHERE pk BETWEEN 1e100 AND 1e120'
  check_contains 'ref: 245'

  run_sql 'SELECT count(pk), min(pk), max(pk), count(uk), min(uk), max(uk) FROM vt.datetime'
  check_contains 'count(pk): 70'
  check_contains 'min(pk): 1026-09-21 15:15:54.335745'
  check_contains 'max(pk): 9889-01-08 08:51:03.389832'
  check_contains 'count(uk): 70'
  check_contains 'min(uk): 1970-11-09 19:25:45.843'
  check_contains 'max(uk): 2036-10-14 10:48:28.620'
  run_sql "SELECT ref FROM vt.datetime WHERE pk BETWEEN '2882-01-01' AND '2882-12-31'"
  check_contains 'ref: 7'
  run_sql "SELECT ref FROM vt.datetime WHERE uk BETWEEN '2001-01-01' AND '2001-12-31'"
  check_contains 'ref: 32'

  run_sql 'SELECT count(pk), min(pk), max(pk) FROM vt.char'
  check_contains 'count(pk): 50'
  check_contains 'min(pk): 090abbb2-f22e-4f97-a4fe-a52eb1a80a0b'
  check_contains 'max(pk): fde1328c-409c-43a8-b1b0-8c35c8000f92'
  run_sql "SELECT ref FROM vt.char WHERE pk = '55dc0343-db6a-4208-9872-9096305b8c07'"
  check_contains 'ref: 41'

  run_sql 'SELECT count(pk), hex(min(pk)), hex(max(pk)) FROM vt.binary'
  check_contains 'count(pk): 50'
  check_contains 'hex(min(pk)): 090ABBB2F22E4F97A4FEA52EB1A80A0B'
  check_contains 'hex(max(pk)): FDE1328C409C43A8B1B08C35C8000F92'
  run_sql "SELECT ref FROM vt.binary WHERE pk = x'55dc0343db6a420898729096305b8c07'"
  check_contains 'ref: 41'

  run_sql 'SELECT count(pk), count(DISTINCT js) FROM vt.json'
  check_contains 'count(pk): 92'
  check_contains 'count(DISTINCT js): 92'
  run_sql 'SELECT pk FROM vt.json WHERE js = json_array(1, 2, 3)'
  check_contains 'pk: 1089'
  run_sql 'SELECT js FROM vt.json WHERE pk = 2000'
  check_contains 'js: {'
  check_contains '"52": 1'
  check_contains '"54": 1'
  check_contains '"68": 1'
  check_contains '"126": 1'

  run_sql 'SELECT count(*) FROM vt.`enum-set`'
  check_contains 'count(*): 26'
  run_sql 'SELECT count(*) FROM vt.`enum-set` WHERE find_in_set("x50", `set`) > 0'
  check_contains 'count(*): 10'
  run_sql 'SELECT `set` FROM vt.`enum-set` WHERE `enum` = "gcc"'
  check_contains 'set: x00,x06,x07,x09,x17,x20,x23,x24,x27,x37,x44,x46,x49,x54,x55,x58,x61,x62'
  run_sql 'SELECT `set` FROM vt.`enum-set` WHERE `enum` = "g99"'
  check_contains 'set: x07,x08,x09,x10,x11,x12,x14,x16,x17,x18,x19,x22,x25,x26,x28,x29,x30,x31,x32,x33,x35,x38,x39,x41,x44,x46,x49,x51,x53,x55,x56,x58,x61,x63'

  run_sql 'SELECT count(*) FROM vt.empty_strings'
  check_contains 'count(*): 6'
  run_sql 'SELECT sum(pk) FROM vt.empty_strings WHERE a = ""'
  check_contains 'sum(pk): 5'
  run_sql 'SELECT sum(pk) FROM vt.empty_strings WHERE a = 0x22'
  check_contains 'sum(pk): 18'
  run_sql 'SELECT sum(pk) FROM vt.empty_strings WHERE a = 0x27'
  check_contains 'sum(pk): 40'

  run_sql 'SELECT a, b, c, d FROM vt.precise_types'
  check_contains 'a: 18446744073709551614'
  check_contains 'b: -9223372036854775806'
  check_contains 'c: 99999999999999999999.0'
  check_contains 'd: 18446744073709551616.0'

done<|MERGE_RESOLUTION|>--- conflicted
+++ resolved
@@ -18,12 +18,9 @@
 set -eu
 
 for BACKEND in importer tidb local; do
-<<<<<<< HEAD
-=======
   if [ "$BACKEND" = 'local' ]; then
     check_cluster_version 4 0 0 'local backend' || continue
   fi
->>>>>>> 4af19d5d
 
   run_sql 'DROP DATABASE IF EXISTS vt;'
   run_lightning --backend $BACKEND
